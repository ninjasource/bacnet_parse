--- conflicted
+++ resolved
@@ -6,8 +6,13 @@
 }
 
 pub struct APDU<'a> {
-<<<<<<< HEAD
-    _bytes: &'a [u8],
+    bytes: &'a [u8],
+}
+
+impl<'a> APDU<'a> {
+    pub fn bytes(&self) -> &'a [u8] {
+        self.bytes
+    }
 }
 
 /// Classification of APDU service. There are multiple services within each PDU type.
@@ -115,13 +120,5 @@
             9 => Self::UnrecognizedService,
             _ => Self::Unknown,
         }
-=======
-    bytes: &'a [u8],
-}
-
-impl<'a> APDU<'a> {
-    pub fn bytes(&self) -> &'a [u8] {
-        self.bytes
->>>>>>> 9a589ce5
     }
 }